// SPDX-License-Identifier: MIT
<<<<<<< HEAD
pragma solidity >=0.6.0 <0.8.0;
// pragma experimental ABIEncoderV2;
=======
pragma solidity >=0.7.0 <0.8.0;
pragma experimental ABIEncoderV2;
>>>>>>> fcd0e8ed

import "./notary/Issuer.sol";
import "./Timed.sol";

/**
 * @title An Issuer Implementation
 */
contract TimedIssuer is Timed, Issuer {

    /**
    * @notice Constructor creates a Issuer contract
    */
    constructor(
        address[] memory owners,
        uint8 quorum,
        uint256 startingTime,
        uint256 endingTime
<<<<<<< HEAD
    ) Issuer(owners, quorum, true) Timed(startingTime, endingTime) {
        // solhint-disable-previous-line no-empty-blocks
=======
    )
        Timed(startingTime, endingTime)
        Issuer(owners, quorum)
    {
         // solhint-disable-previous-line no-empty-blocks
>>>>>>> fcd0e8ed
    }

    // TODO: add tests for extenting time
    function extendTime(uint256 newEndingTime) public onlyOwner {
        _extendTime(newEndingTime);
    }

    /**
     * @notice register a credential prooffor a given subject
     */
    function registerCredential(address subject, bytes32 digest)
        public
        onlyOwner
        whileNotEnded
    {
        _registerCredential(subject, digest, bytes32(0), new address[](0));
    }

    /**
     * @notice generate the root for a given subject
     */
    function aggregateCredentials(address subject, bytes32[] memory digests)
        public
        onlyOwner
        returns (bytes32)
    {
        require(hasEnded(), "TimedIssuer/period not ended yet");
        return _aggregateCredentials(subject, digests);
    }
}<|MERGE_RESOLUTION|>--- conflicted
+++ resolved
@@ -1,11 +1,6 @@
 // SPDX-License-Identifier: MIT
-<<<<<<< HEAD
-pragma solidity >=0.6.0 <0.8.0;
-// pragma experimental ABIEncoderV2;
-=======
 pragma solidity >=0.7.0 <0.8.0;
 pragma experimental ABIEncoderV2;
->>>>>>> fcd0e8ed
 
 import "./notary/Issuer.sol";
 import "./Timed.sol";
@@ -23,16 +18,11 @@
         uint8 quorum,
         uint256 startingTime,
         uint256 endingTime
-<<<<<<< HEAD
-    ) Issuer(owners, quorum, true) Timed(startingTime, endingTime) {
-        // solhint-disable-previous-line no-empty-blocks
-=======
     )
         Timed(startingTime, endingTime)
         Issuer(owners, quorum)
     {
-         // solhint-disable-previous-line no-empty-blocks
->>>>>>> fcd0e8ed
+        // solhint-disable-previous-line no-empty-blocks
     }
 
     // TODO: add tests for extenting time
