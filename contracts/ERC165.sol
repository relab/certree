// SPDX-License-Identifier: MIT
<<<<<<< HEAD
pragma solidity >=0.6.0 <0.8.0;
=======
pragma solidity >=0.7.0 <0.8.0;
>>>>>>> fcd0e8ed

// Based on official specification in https://eips.ethereum.org/EIPS/eip-165
interface ERC165 {
    /// @notice Query if a contract implements an interface
    /// @param interfaceId The interface identifier, as specified in ERC-165
    /// @dev Interface identification is specified in ERC-165. This function
    ///  uses less than 30,000 gas.
    /// @return `true` if the contract implements `interfaceId` and
    ///  `interfaceId` is not 0xffffffff, `false` otherwise
    function supportsInterface(bytes4 interfaceId) external pure returns (bool);
}<|MERGE_RESOLUTION|>--- conflicted
+++ resolved
@@ -1,9 +1,5 @@
 // SPDX-License-Identifier: MIT
-<<<<<<< HEAD
-pragma solidity >=0.6.0 <0.8.0;
-=======
 pragma solidity >=0.7.0 <0.8.0;
->>>>>>> fcd0e8ed
 
 // Based on official specification in https://eips.ethereum.org/EIPS/eip-165
 interface ERC165 {
